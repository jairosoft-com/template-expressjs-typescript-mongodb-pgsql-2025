--- conflicted
+++ resolved
@@ -79,13 +79,9 @@
       expect(jwt.sign).toHaveBeenCalledWith(
         { userId: mockUserPublicData.id, email: mockUserPublicData.email },
         config.jwt.secret,
-<<<<<<< HEAD
         {
           expiresIn: config.jwt.expiresIn,
         }
-=======
-        { expiresIn: config.jwt.expiresIn }
->>>>>>> bd503e28
       );
       expect(result).toEqual({
         user: mockUserPublicData,
@@ -135,13 +131,9 @@
       expect(jwt.sign).toHaveBeenCalledWith(
         { userId: mockUser.id, email: mockUser.email },
         config.jwt.secret,
-<<<<<<< HEAD
         {
           expiresIn: config.jwt.expiresIn,
         }
-=======
-        { expiresIn: config.jwt.expiresIn }
->>>>>>> bd503e28
       );
       expect(result).toEqual({
         user: mockUserPublicData,
