--- conflicted
+++ resolved
@@ -37,12 +37,6 @@
       throw ApiError.conflict('Email already in use');
     }
 
-<<<<<<< HEAD
-    // Normalize name fields
-    const firstName = (userData as any).firstName || (userData as any).name?.split(' ')[0] || '';
-    const lastName =
-      (userData as any).lastName || (userData as any).name?.split(' ').slice(1).join(' ') || '';
-=======
     // Normalize name fields with utility for better international support
     const providedFirst = userData.firstName as string | undefined;
     const providedLast = userData.lastName as string | undefined;
@@ -51,7 +45,6 @@
     const fromFull = providedFirst && providedLast ? { firstName: providedFirst, lastName: providedLast } : parseFullName(providedName || '');
     const firstName = providedFirst || fromFull.firstName || '';
     const lastName = providedLast || fromFull.lastName || '';
->>>>>>> 0ea9ee09
 
     // Create user using Prisma repository (password hashing handled by repository)
     const newUser = await this.repository.createUser({
